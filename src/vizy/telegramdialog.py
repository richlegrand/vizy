#
# This file is part of Vizy 
#
# All Vizy source code is provided under the terms of the
# GNU General Public License v2 (http://www.gnu.org/licenses/gpl-2.0.html).
# Those wishing to use Vizy source code, software and/or
# technologies under different licensing terms should contact us at
# support@charmedlabs.com. 
#

import os
import time
from datetime import datetime
import base64
import json
from tkinter import dialog
import cv2
import dash_html_components as html
import dash_core_components as dcc
from dash_devices import callback_context
from kritter import Kritter, KtextBox, Ktext, Kdropdown, Kbutton, Kdialog, KokDialog, KsideMenuItem
from dash_devices.dependencies import Input, Output, State
import dash_bootstrap_components as dbc
<<<<<<< HEAD
from kritter import Kritter, TelegramClient
=======
from kritter import Kritter #, TelegramClient # mimicing Gcloud setup..
>>>>>>> c40f500d
from .vizy import BASE_DIR


"""
Dialog development plan:
Onboarding Dialog.  
You can look at the code in VizyVisor like TimeDialog or GcloudDialog to see how dialogs are done.  
1. needs to accept a token as input, save it to the etc directory as a json file (like GcloudDialog does).
    a. activates 'has token' state 
2. A button to test things 
    a. needs to receive a message
        i. bring up another dialog and wait for a message
        ii. print the message once received
    b. User dismisses by pressing OK. 
"""

<<<<<<< HEAD
"""
Token States
- change display depending on token state
"""
NO_TOKEN = 0
HAS_TOKEN = 1
=======
""" Updated Design 
1. Button & Display affected by token state
    a. NO_TOKEN --> token textbox and 'submit' button together 
    b. BOT_TOKEN --> 'send test message' button and 'remove token' buttons 
"""

NO_TOKEN = 0
BOT_TOKEN = 1

BOT_TOKEN_FILE = "telegram_bot_token.json"
>>>>>>> c40f500d

class TelegramDialog:

    def __init__(self, kapp, pmask):
        self.kapp = kapp
<<<<<<< HEAD
        self.state = None # state of token presence - has a token been successfully added or not
        self.telegram_client = TelegramClient(self.kapp.etcdir)
        
=======
        self.state = None # state of token presence, mimicing Gcloud
        self.bot_token_filename = os.path.join(self.kapp.etcdir, BOT_TOKEN_FILE)
        # Available Styles
>>>>>>> c40f500d
        style = {"label_width": 3, "control_width": 6} # overall style..?
        # Main Dialog Title
        self.title = Ktext(name="Telegram Inner Title", style=style)
        # Token Submission 
        token_line = KtextBox(name="Bot Token", placeholder="Paste Bot Token Here", style=style)
        submit_token = Kbutton(name=[Kritter.icon('thumbs-up'), "Submit"])
        self.token_submission = token_line.append(submit_token)
        # Test Messages
        self.send_test_message = Kbutton(name=[Kritter.icon("telegram"), "Send Test Message"], spinner=True, service=None)
        # Remove Token 
        self.remove_token = Kbutton(name=[Kritter.icon("remove"), "Remove"])
        # Final Layout and Dialog Design  
        self.dialog = Kdialog(
            title=[Kritter.icon("telegram"), "Telegram"], 
            layout=[
                # self.title, 
                self.token_submission,
                self.send_test_message, 
                self.remove_token])
        # 
        self.layout = KsideMenuItem("Telegram", dialog, "telegram")

        @self.dialog.callback_view()
        def func():
            """Change appearance of dialog depending on Token State"""
            pass

        @self.submit_token.callback()
        def func():
            """
            Saves text from token_textbox to Bot Token File
            Changes to 'has token state'
            """
            pass

        @self.send_test_messaage.callback()
        def func():
            """Sends predetermined test message to Bot"""
            pass

        @self.remove_token.callback()
        def func():
            """
            Removes token from Bot Token File location
            Changes to 'no token state'
            """
            pass

<<<<<<< HEAD
        # copied from gclouddialog.py
        self.error_text = Ktext(style={"control_width": 12})   
        self.error_dialog = KokDialog(title=[Kritter.icon("exclamation-circle"), "Error"], layout=self.error_text)
        self.success_text = Ktext(style={"control_width": 12})   
        self.success_dialog = KokDialog(title=[Kritter.icon("check-square-o"), "Success"], layout=self.success_text)

        # submitting token
        self.token_text = KtextBox(style={"control_width": 12}, service=None)
        self.submit_btn = Kbutton(name=[Kritter.icon("cloud-upload"), "Submit"], service=None)
        self.submit_dialog = Kdialog(title=[Kritter.icon("google"), "Submit code"], layout=self.code, left_footer=self.submit)

        self.title = Ktext(name="Telegram", style={"label_width":12, "control_width": 12})

        layout = [self.title, self.submit_dialog]
        dialog = Kdialog(title=[Kritter.icon("clock-o"), "Telegram"], layout=layout)
        #  vizy visor can remove display via this layout if user is not given permission
        self.layout = KsideMenuItem("Telegram", dialog, "clock-o") # keeping clock-o for as temp icon 

        def fetch_token(self):
            """Attemts to read token from specified Filepath"""
            try:
                # todo: get token from client
                with open(self.bot_token_filename) as file:
                    self.token = json.load(file)
                    # multiple tokens ? 
                    # self.token = json.load(file)['token_name']
            except Exception as e:
                self.token = None
                print(f"Encountered exception while fetching token: {e}")
            
        # taken from gcloudialogue.py
        # needs to be changed to work with telegram
        def update_state(self):
            if self.state is None:
                self.state = NO_KEYS
                self.fetch_token()
                if self.token:
                    self.state = API_KEY

            if self.state==NO_KEYS:
                return self.create_api_key.out_disp(True) + self.out_upload_api_key_disp(True) + self.edit_api_services.out_disp(False) + self.remove_api_key.out_disp(False) + self.authorize.out_disp(False) + self.remove_authorization.out_disp(False) + self.test_image.out_disp(False) + self.test_email.out_disp(False)
            elif self.state==API_KEY:
                return self.create_api_key.out_disp(False) + self.out_upload_api_key_disp(False) + self.edit_api_services.out_disp(True) + self.edit_api_services.out_url(self.api_project_url) + self.remove_api_key.out_disp(True) + self.authorize.out_disp(True) + self.authorize.out_url(self.auth_url) + self.remove_authorization.out_disp(False) + self.test_image.out_disp(False) + self.test_email.out_disp(False)
            else: # self.state==BOTH_KEYS
                interfaces = self.gcloud.available_interfaces()
                return self.create_api_key.out_disp(False) + self.out_upload_api_key_disp(False) + self.edit_api_services.out_disp(True) + self.edit_api_services.out_url(self.api_project_url) + self.remove_api_key.out_disp(True) + self.authorize.out_disp(False) + self.remove_authorization.out_disp(True) + self.test_image.out_disp("KstoreMedia" in interfaces) + self.test_email.out_disp("KtextClient" in interfaces)

        # defines callback method for submitting new token
        @self.submit_btn.callback(self.token_text.state_value())
        def func(token):
            try:
                self.telegram_client.set_token(token) 
            except Exception as e:
                print(f"Encountered exception while setting code: {e}")
            # self.state = None
            # return self.text_token.out_open(False) + self.update()
=======


>>>>>>> c40f500d
<|MERGE_RESOLUTION|>--- conflicted
+++ resolved
@@ -21,11 +21,7 @@
 from kritter import Kritter, KtextBox, Ktext, Kdropdown, Kbutton, Kdialog, KokDialog, KsideMenuItem
 from dash_devices.dependencies import Input, Output, State
 import dash_bootstrap_components as dbc
-<<<<<<< HEAD
 from kritter import Kritter, TelegramClient
-=======
-from kritter import Kritter #, TelegramClient # mimicing Gcloud setup..
->>>>>>> c40f500d
 from .vizy import BASE_DIR
 
 
@@ -42,39 +38,20 @@
     b. User dismisses by pressing OK. 
 """
 
-<<<<<<< HEAD
 """
 Token States
 - change display depending on token state
 """
 NO_TOKEN = 0
 HAS_TOKEN = 1
-=======
-""" Updated Design 
-1. Button & Display affected by token state
-    a. NO_TOKEN --> token textbox and 'submit' button together 
-    b. BOT_TOKEN --> 'send test message' button and 'remove token' buttons 
-"""
-
-NO_TOKEN = 0
-BOT_TOKEN = 1
-
-BOT_TOKEN_FILE = "telegram_bot_token.json"
->>>>>>> c40f500d
 
 class TelegramDialog:
 
     def __init__(self, kapp, pmask):
         self.kapp = kapp
-<<<<<<< HEAD
         self.state = None # state of token presence - has a token been successfully added or not
         self.telegram_client = TelegramClient(self.kapp.etcdir)
         
-=======
-        self.state = None # state of token presence, mimicing Gcloud
-        self.bot_token_filename = os.path.join(self.kapp.etcdir, BOT_TOKEN_FILE)
-        # Available Styles
->>>>>>> c40f500d
         style = {"label_width": 3, "control_width": 6} # overall style..?
         # Main Dialog Title
         self.title = Ktext(name="Telegram Inner Title", style=style)
@@ -102,40 +79,11 @@
             """Change appearance of dialog depending on Token State"""
             pass
 
-        @self.submit_token.callback()
-        def func():
-            """
-            Saves text from token_textbox to Bot Token File
-            Changes to 'has token state'
-            """
-            pass
-
-        @self.send_test_messaage.callback()
-        def func():
-            """Sends predetermined test message to Bot"""
-            pass
-
-        @self.remove_token.callback()
-        def func():
-            """
-            Removes token from Bot Token File location
-            Changes to 'no token state'
-            """
-            pass
-
-<<<<<<< HEAD
-        # copied from gclouddialog.py
-        self.error_text = Ktext(style={"control_width": 12})   
-        self.error_dialog = KokDialog(title=[Kritter.icon("exclamation-circle"), "Error"], layout=self.error_text)
-        self.success_text = Ktext(style={"control_width": 12})   
-        self.success_dialog = KokDialog(title=[Kritter.icon("check-square-o"), "Success"], layout=self.success_text)
-
         # submitting token
         self.token_text = KtextBox(style={"control_width": 12}, service=None)
         self.submit_btn = Kbutton(name=[Kritter.icon("cloud-upload"), "Submit"], service=None)
         self.submit_dialog = Kdialog(title=[Kritter.icon("google"), "Submit code"], layout=self.code, left_footer=self.submit)
 
-        self.title = Ktext(name="Telegram", style={"label_width":12, "control_width": 12})
 
         layout = [self.title, self.submit_dialog]
         dialog = Kdialog(title=[Kritter.icon("clock-o"), "Telegram"], layout=layout)
@@ -179,8 +127,4 @@
             except Exception as e:
                 print(f"Encountered exception while setting code: {e}")
             # self.state = None
-            # return self.text_token.out_open(False) + self.update()
-=======
-
-
->>>>>>> c40f500d
+            # return self.text_token.out_open(False) + self.update()