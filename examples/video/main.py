--- conflicted
+++ resolved
@@ -111,24 +111,21 @@
         def func(val):
             print(val)
 
-<<<<<<< HEAD
-=======
-        controls = html.Div([hist_enable, self.perspective.layout, mode, brightness, framerate, autoshutter,shutter_cont, awb, awb_gains, ir_filter, ir_light])
+        # Invoke KtextVisor client, which relies on the server running.
+        # In case it isn't running, we just roll with it.  
+        try:
+            tv = KtextVisor()
+            def grab(sender, words, context):
+                frame = self.frame # copy frame
+                return Image(frame)
+        
+            tv_table = KtextVisorTable({"grab": (grab, "Grabs frame and displays it.")})
+            @tv.callback_receive()
+            def func(words, sender, context):
+                return tv_table.lookup(words, sender, context)
+        except:
+            pass
 
-        # Add video component and controls to layout.
-        kapp.layout = html.Div([self.video, controls], style={"padding": "15px"})
-
-        tv = KtextVisor()
-        def grab(sender, words, context):
-            frame = self.frame # copy frame
-            return Image(frame)
-        
-        tv_table = KtextVisorTable({"grab": (grab, "Grabs frame and displays it.")})
-        @tv.callback_receive()
-        def func(words, sender, context):
-            return tv_table.lookup(words, sender, context)
-
->>>>>>> 50d10c0d
         # Run camera grab thread.
         self.run_grab = True
         Thread(target=self.grab).start()
